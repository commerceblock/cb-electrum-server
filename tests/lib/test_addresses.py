--- conflicted
+++ resolved
@@ -26,13 +26,7 @@
 
 import pytest
 
-<<<<<<< HEAD
-from electrumx.lib.coins import Litecoin, BitcoinCash, Zcash, Emercoin, BitcoinGold, Ocean
-from electrumx.lib.hash import Base58
-from electrumx.lib.hash import Base58, hash160, double_sha256, hash_to_hex_str
-=======
 import electrumx.lib.coins as coins
->>>>>>> aaf5b341
 
 addresses = [
     (coins.BitcoinCash, "13xDKJbjh4acmLpNVr6Lc9hFcXRr9fyt4x",
@@ -53,15 +47,12 @@
      "206168f5322583ff37f8e55665a4789ae8963532", "b8cb80b26e8932f5b12a7e"),
     (coins.Zcash, "t3Zq2ZrASszCg7oBbio7oXqnfR6dnSWqo76",
      "a773db925b09add367dcc253c1f9bbc1d11ec6fd", "062d8515e50cb92b8a3a73"),
-<<<<<<< HEAD
-    (Ocean, "16QtLHVXWUL6atM7ycK2zRYWVpqPc2mor8",
+    (coins.Ocean, "16QtLHVXWUL6atM7ycK2zRYWVpqPc2mor8",
     "3b5d0bd69fa95eeaff08a05d158b1b83ca408a6b", "9ea876a900b66ce367385e"),
-=======
     (coins.Decred, "DsUZxxoHJSty8DCfwfartwTYbuhmVct7tJu",
      "2789d58cfa0957d206f025c2af056fc8a77cebb0", "8cc9b11122272bd7b79a50"),
     (coins.Decred, "DcuQKx8BES9wU7C6Q5VmLBjw436r27hayjS",
      "f0b4e85100aee1a996f22915eb3c3f764d53779a", "a03c1a27de9ac3b3122e8d"),
->>>>>>> aaf5b341
 ]
 
 
