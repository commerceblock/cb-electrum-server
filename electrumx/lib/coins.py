--- conflicted
+++ resolved
@@ -43,12 +43,8 @@
 from electrumx.lib.hash import HASHX_LEN
 from electrumx.lib.script import ScriptPubKey, OpCodes
 import electrumx.lib.tx as lib_tx
-<<<<<<< HEAD
-from electrumx.server.block_processor import BlockProcessor, OceanBlockProcessor
 from electrumx.server.mempool import MemPool, OceanMemPool
-=======
 import electrumx.server.block_processor as block_proc
->>>>>>> aaf5b341
 import electrumx.server.daemon as daemon
 from electrumx.server.session import ElectrumX, DashElectrumX
 
@@ -74,12 +70,8 @@
     SESSIONCLS = ElectrumX
     DESERIALIZER = lib_tx.Deserializer
     DAEMON = daemon.Daemon
-<<<<<<< HEAD
-    BLOCK_PROCESSOR = BlockProcessor
+    BLOCK_PROCESSOR = block_proc.BlockProcessor
     MEM_POOL = MemPool
-=======
-    BLOCK_PROCESSOR = block_proc.BlockProcessor
->>>>>>> aaf5b341
     MEMPOOL_HISTOGRAM_REFRESH_SECS = 500
     XPUB_VERBYTES = bytes('????', 'utf-8')
     XPRV_VERBYTES = bytes('????', 'utf-8')
@@ -662,7 +654,7 @@
     BASIC_HEADER_SIZE = 140
     STATIC_BLOCK_HEADERS = False
     DESERIALIZER = lib_tx.DeserializerOcean
-    BLOCK_PROCESSOR = OceanBlockProcessor
+    BLOCK_PROCESSOR = block_proc.OceanBlockProcessor
     MEM_POOL = OceanMemPool
 
     '''
